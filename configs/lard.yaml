--- conflicted
+++ resolved
@@ -3,15 +3,10 @@
 env:
   patch_size: 224
   max_ep_len: 40
-<<<<<<< HEAD
+  n_glimps_levels: 3
 
 data:
   batch_size: 10
-=======
-  n_glimps_levels: 3
-data:
-  batch_size: 20
->>>>>>> 564d81b0
   num_workers: 0
   dataset: standard
   fill_mode: resize  # Either "resize" or "pad"
@@ -20,17 +15,10 @@
 model:
   n_channels: 3
   vit_num_tokens: 7
-<<<<<<< HEAD
   vit_hidden_size: 32
   vit_num_layers: 3
   gru_hidden_size: 64
   gru_num_layers: 3
-=======
-  vit_hidden_size: 24
-  vit_num_layers: 6
-  gru_hidden_size: 128
-  gru_num_layers: 2
->>>>>>> 564d81b0
   jump_size: 1
 
 optimizer:
