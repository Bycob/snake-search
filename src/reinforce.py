from collections import defaultdict
from pathlib import Path
from typing import Any, Iterator

import kornia.augmentation as aug
import torch
import wandb
<<<<<<< HEAD
from torch.distributions import Bernoulli, Categorical
=======
from kornia.geometry.boxes import Boxes
from torch.distributions import Categorical
>>>>>>> 9975f76e
from torch.optim import Optimizer
from torch.utils.data import DataLoader
from tqdm import tqdm

from .draw import draw_image_prediction
from .env import NeedleEnv
from .model import GRUPolicy


class Reinforce:
    """The REINFORCE algorithm.
    It used to train the model, on a batched environment.
    """

    def __init__(
        self,
        model: GRUPolicy,
        optimizer: Optimizer,
        train_loader: DataLoader,
        test_loader: DataLoader,
        patch_size: int,
        max_ep_len: int,
        n_iterations: int,
        log_every: int,
        plot_every: int,
        device: str,
    ):
        self.model = model
        self.optimizer = optimizer
        self.train_loader = train_loader
        self.test_loader = test_loader
        self.patch_size = patch_size
        self.max_ep_len = max_ep_len
        self.n_iterations = n_iterations
        self.log_every = log_every
        self.plot_every = plot_every
        self.device = device

        self.checkpoint_dir = Path("checkpoints")
        self.checkpoint_dir.mkdir(exist_ok=True)

<<<<<<< HEAD
    def sample_from_logits(
        self, logits: dict[str, torch.Tensor]
    ) -> tuple[torch.Tensor, torch.Tensor]:
        actions = torch.zeros(
            (logits["jumps_x"].shape[0], 2),
            dtype=torch.long,
            device=self.device,
        )
        logprobs = torch.zeros(
            (logits["jumps_x"].shape[0], 2),
            dtype=torch.float,
            device=self.device,
        )
        for action_id, action_name in enumerate(["jumps_x", "jumps_y"]):
            categorical = Categorical(logits=logits[action_name])
            sampled_actions = categorical.sample()
            actions[:, action_id] = sampled_actions
            logprobs[:, action_id] = categorical.log_prob(sampled_actions)

        return actions, logprobs
=======
        self.augmentations = aug.AugmentationSequential(
            aug.RandomHorizontalFlip(p=0.5),
            aug.RandomAffine(degrees=5, translate=(1 / 4, 1 / 3), p=0.5),
            data_keys=["input", "bbox"],
        )

    def augment_batch(
        self, images: torch.Tensor, bboxes: torch.Tensor
    ) -> tuple[torch.Tensor, Boxes]:
        """Apply augmentations to a batch of images and bboxes."""
        image_dtype = images.dtype
        images = images.to(bboxes.dtype)
        images, bboxes = self.augmentations(images, bboxes)
        images = images.to(image_dtype)
        return images, bboxes
>>>>>>> 9975f76e

    def rollout(self, env: NeedleEnv) -> dict[str, torch.Tensor]:
        """Do a rollout on the given environment.
        Returns the rewards, returns and logprobs of the rollout.
        """
        rewards = torch.zeros(
            (env.batch_size, env.max_ep_len),
            device=self.device,
        )
        logprobs = torch.zeros(
            (env.batch_size, env.max_ep_len),
            device=self.device,
        )
        masks = torch.zeros(
            (env.batch_size, env.max_ep_len),
            dtype=torch.bool,
            device=self.device,
        )
        percentages = torch.zeros(
            (env.batch_size,),
            device=self.device,
        )

        memory = None
        actions = torch.zeros((env.batch_size, 2), dtype=torch.long, device=self.device)
        patches, _ = env.reset()

        for step_id in range(env.max_ep_len):
            logits, memory = self.model(patches, actions, memory)
            actions, logprobs_ = self.sample_from_logits(logits)
            patches, step_rewards, terminated, truncated, infos = env.step(
                actions - self.model.jump_size
            )

            rewards[:, step_id] = step_rewards
            logprobs[:, step_id] = logprobs_.sum(dim=1)
            masks[:, step_id] = ~terminated
            percentages = infos["percentages"]

            if torch.all(terminated | truncated):
                # All environments are done.
                break

        # The last terminated state is not counted in the masks,
        # so we need to shift the masks by 1 to make sure we include id.
        masks = torch.roll(masks, shifts=1, dims=(1,))
        masks[:, 0] = True

        rewards = torch.flip(rewards, dims=(1,))
        masks = torch.flip(masks, dims=(1,))
        cumulated_returns = torch.cumsum(rewards * masks, dim=1)
        cumulated_returns = torch.flip(cumulated_returns, dims=(1,))
        rewards = torch.flip(rewards, dims=(1,))
        masks = torch.flip(masks, dims=(1,))

        return {
            "rewards": rewards,
            "returns": cumulated_returns,
            "logprobs": logprobs,
            "masks": masks,
            "percentages": percentages,
        }

    def compute_metrics(
        self, rollout: dict[str, torch.Tensor]
    ) -> dict[str, torch.Tensor]:
        """Compute the metrics of the given rollout.

        ---
        Args:
            rollout: A dictionary containing the rewards, returns and logprobs.

        ---
        Returns:
            The metrics, containing the loss.
        """
        metrics = dict()
        returns = rollout["returns"]
        masks = rollout["masks"]

        advantages = (returns - returns.mean(dim=0, keepdim=True)) / (
            returns.std(dim=0, keepdim=True) + 1e-8
        )
        metrics["loss"] = (
            -(rollout["logprobs"] * advantages * masks).sum() / masks.sum()
        )
        metrics["returns"] = (rollout["rewards"] * masks).sum(dim=1).mean()
        metrics["percentages"] = rollout["percentages"].mean()
        metrics["episode-length"] = masks.sum(dim=1).float().mean()
        return metrics

    def launch_training(self, group: str, config: dict[str, Any], mode: str = "online"):
        """Train the model using REINFORCE.
        The logs are sent to Weights & Biases.

        ---
        Args:
            group: The name of the group of experiments.
            config: A dictionary of hyperparameters.
        """
        print(f"Launching REINFORCE on device {self.device}")
        print(f"Training dataset size: {len(self.train_loader.dataset):,}")
        print(f"Test dataset size: {len(self.test_loader.dataset):,}")

        self.model.to(self.device)

        train_iter = iter(self.train_loader)
        test_iter = iter(self.test_loader)

        with wandb.init(
            project="snake-search",
            entity="pierrotlc",
            group=group,
            config=config,
            mode=mode,
        ) as run:
            # Log gradients and model parameters.
            run.watch(self.model)

            for step_id in tqdm(range(self.n_iterations)):
                self.model.train()
                images, bboxes = next(train_iter)
                images, bboxes = images.to(self.device), bboxes.to(self.device)
                images, bboxes = self.augment_batch(images, bboxes)
                env = NeedleEnv(images, bboxes, self.patch_size, self.max_ep_len)

                rollout = self.rollout(env)
                metrics = self.compute_metrics(rollout)

                self.optimizer.zero_grad()
                metrics["loss"].backward()
                self.optimizer.step()

                metrics = dict()
                if step_id % self.log_every == 0:
                    for iter_loader, name in [
                        (train_iter, "train"),
                        (test_iter, "test"),
                    ]:
                        loader_metrics = self.test_model(iter_loader, 2)
                        for key, value in loader_metrics.items():
                            metrics[f"{name}/{key}"] = value

                if step_id % self.plot_every == 0:
                    # Log the trajectories on a batch of images.
                    plots = self.get_predictions(train_iter)
                    metrics["trajectories/train"] = wandb.Image(plots / 255)
                    plots = self.get_predictions(test_iter)
                    metrics["trajectories/test"] = wandb.Image(plots / 255)

                    self.checkpoint(step_id)

                if metrics:
                    run.log(metrics)

    @torch.no_grad()
    def test_model(
        self, iter_loader: DataLoader, n_iters: int
    ) -> dict[str, torch.Tensor]:
        """Test the model on the given loader, returns the computed metrics."""
        self.model.eval()
        all_metrics = defaultdict(list)
        for _ in range(n_iters):
<<<<<<< HEAD
            images, bboxes = next(iter_loader)
            images = images.to(self.device)
=======
            images, bboxes = next(iter(loader))
            images, bboxes = images.to(self.device), bboxes.to(self.device)
>>>>>>> 9975f76e

            env = NeedleEnv(images, bboxes, self.patch_size, self.max_ep_len)

            rollout = self.rollout(env)
            metrics = self.compute_metrics(rollout)

            for key, value in metrics.items():
                all_metrics[key].append(value.cpu())

        return {key: torch.stack(values).mean() for key, values in all_metrics.items()}

    def get_predictions(
        self, iter_loader: Iterator, n_predictions: int = 16
    ) -> torch.Tensor:
        """Sample from the loader and make predictions on the sampled images."""
        images, bboxes = next(iter_loader)
        images, bboxes = images.to(self.device), bboxes.to(self.device)
        images = images[:n_predictions]
        bboxes = bboxes[:n_predictions]
        env = NeedleEnv(images, bboxes, self.patch_size, self.max_ep_len)
        plots = self.predict(env)
        return plots

    @torch.no_grad()
    def predict(self, env: NeedleEnv) -> torch.Tensor:
        """Evaluates the model on a batch of images.
        Return a plot of its trajectories on all images.

        ---
        Args:
            env: The environment to evaluate the model on.

        ---
        Returns:
            The images of all predicted trajectories of the model.
                Shape of [batch_size, 3, height, width].
        """
        self.model.eval()
        memory = None
        actions = torch.zeros((env.batch_size, 2), dtype=torch.long, device=self.device)
        patches, infos = env.reset()

        positions = torch.zeros(
            (env.batch_size, env.max_ep_len + 1, 2), dtype=torch.long, device=env.device
        )
        positions[:, 0] = infos["positions"]

        masks = torch.zeros(
            (env.batch_size, env.max_ep_len + 1),
            dtype=torch.bool,
            device=self.device,
        )
        masks[:, 0] = True

        for step_id in range(env.max_ep_len):
            logits, memory = self.model(patches, actions, memory)
            # actions = logits.argmax(dim=1)  # Greedy policy.
            actions, _ = self.sample_from_logits(logits)

            patches, _, terminated, _, infos = env.step(actions - self.model.jump_size)
            positions[:, step_id + 1] = infos["positions"]
            masks[:, step_id + 1] = ~terminated

        # The last terminated state is not counted in the masks,
        # so we need to shift the masks by 1 to make sure we include id.
        masks = torch.roll(masks, shifts=1, dims=(1,))
        masks[:, 0] = True

        images = [
            draw_image_prediction(image, pos[mask], bboxes, env.patch_size)
            for image, pos, mask, bboxes in zip(
                env.images, positions, masks, env.bboxes.to_tensor()
            )
        ]
        images = torch.stack(images, dim=0)
        return images

    def checkpoint(self, step_id: int):
        """Save the model's parameters."""
        state_dicts = {
            "model": self.model.state_dict(),
            "optimizer": self.optimizer.state_dict(),
        }
        torch.save(state_dicts, self.checkpoint_dir / f"{step_id % 20}.pt")<|MERGE_RESOLUTION|>--- conflicted
+++ resolved
@@ -5,12 +5,8 @@
 import kornia.augmentation as aug
 import torch
 import wandb
-<<<<<<< HEAD
-from torch.distributions import Bernoulli, Categorical
-=======
 from kornia.geometry.boxes import Boxes
 from torch.distributions import Categorical
->>>>>>> 9975f76e
 from torch.optim import Optimizer
 from torch.utils.data import DataLoader
 from tqdm import tqdm
@@ -52,7 +48,12 @@
         self.checkpoint_dir = Path("checkpoints")
         self.checkpoint_dir.mkdir(exist_ok=True)
 
-<<<<<<< HEAD
+        self.augmentations = aug.AugmentationSequential(
+            aug.RandomHorizontalFlip(p=0.5),
+            aug.RandomAffine(degrees=5, translate=(1 / 4, 1 / 3), p=0.5),
+            data_keys=["input", "bbox"],
+        )
+
     def sample_from_logits(
         self, logits: dict[str, torch.Tensor]
     ) -> tuple[torch.Tensor, torch.Tensor]:
@@ -73,12 +74,6 @@
             logprobs[:, action_id] = categorical.log_prob(sampled_actions)
 
         return actions, logprobs
-=======
-        self.augmentations = aug.AugmentationSequential(
-            aug.RandomHorizontalFlip(p=0.5),
-            aug.RandomAffine(degrees=5, translate=(1 / 4, 1 / 3), p=0.5),
-            data_keys=["input", "bbox"],
-        )
 
     def augment_batch(
         self, images: torch.Tensor, bboxes: torch.Tensor
@@ -89,7 +84,6 @@
         images, bboxes = self.augmentations(images, bboxes)
         images = images.to(image_dtype)
         return images, bboxes
->>>>>>> 9975f76e
 
     def rollout(self, env: NeedleEnv) -> dict[str, torch.Tensor]:
         """Do a rollout on the given environment.
@@ -253,13 +247,8 @@
         self.model.eval()
         all_metrics = defaultdict(list)
         for _ in range(n_iters):
-<<<<<<< HEAD
             images, bboxes = next(iter_loader)
-            images = images.to(self.device)
-=======
-            images, bboxes = next(iter(loader))
             images, bboxes = images.to(self.device), bboxes.to(self.device)
->>>>>>> 9975f76e
 
             env = NeedleEnv(images, bboxes, self.patch_size, self.max_ep_len)
 
