--- conflicted
+++ resolved
@@ -234,21 +234,18 @@
 
                 if step_id % self.plot_every == 0:
                     # Log the trajectories on a batch of images.
-<<<<<<< HEAD
-                    plots = self.get_predictions(train_iter, augment=True)
-                    metrics["trajectories/train-images"] = wandb.Image(plots / 255)
+
+                    env = self.load_env(train_iter, augment=True)
+                    positions, masks = self.predict(env)
+                    plots = self.plot_trajectories(env, positions, masks)
+                    metrics["trajectories/train"] = wandb.Image(plots / 255)
                     metrics["trajectories/train-gif"] = wandb.Video(
                         "trajectory.gif", fps=2, format="gif"
                     )
 
-                    plots = self.get_predictions(test_iter, augment=False)
-=======
-                    env = self.load_env(train_iter, augment=True)
+                    env = self.load_env(test_iter, augment=False)
                     positions, masks = self.predict(env)
-                    metrics["trajectories/train"] = wandb.Image(plots / 255)
-                    env = self.load_env(test_iter, augment=False)
-                    plots = self.predict(env)
->>>>>>> 336712c3
+                    plots = self.plot_trajectories(env, positions, masks)
                     metrics["trajectories/test"] = wandb.Image(plots / 255)
                     metrics["trajectories/test-gif"] = wandb.Video(
                         "trajectory.gif", fps=2, format="gif"
@@ -368,12 +365,6 @@
         ]
         images = torch.stack(images, dim=0)
 
-        draw_gif_prediction(
-            env.images[0],
-            positions[0][masks[0]],
-            env.bboxes.to_tensor()[0],
-            env.patch_size,
-        )
         return images
 
     def animate_trajectories(self, env: NeedleEnv, positions: torch.Tensor, masks: torch.Tensor) -> torch.Tensor:
@@ -391,7 +382,15 @@
             The images of all predicted trajectories of the model.
                 Shape of [batch_size, max_ep_len + 1, 3, height, width].
         """
-        pass
+        gifs = [
+            draw_gif_prediction(image, pos[mask], bboxes, env.patch_size)
+            for image, pos, mask, bboxes in zip(
+                env.images, positions, masks, env.bboxes.to_tensor()
+            )
+
+                ]
+        gifs = torch.stack(gifs, dim=0)
+        return gifs
 
     def checkpoint(self, step_id: int):
         """Save the model's parameters."""
