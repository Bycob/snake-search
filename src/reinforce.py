--- conflicted
+++ resolved
@@ -2,11 +2,7 @@
 from pathlib import Path
 from typing import Any, Iterator
 
-<<<<<<< HEAD
-=======
 import einops
-import kornia.augmentation as aug
->>>>>>> 564d81b0
 import torch
 import wandb
 from kornia.geometry.boxes import Boxes
